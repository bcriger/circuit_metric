--- conflicted
+++ resolved
@@ -7,13 +7,10 @@
 from operator import add
 import sparse_pauli as sp 
 
-<<<<<<< HEAD
 from sys import version_info
 if version_info.major == 3:
     from functools import reduce
 
-=======
->>>>>>> 7fdfecd3
 #------------------------------constants------------------------------#
 SHIFTS = {
             'N': ((-1, 1), (1, 1)),
