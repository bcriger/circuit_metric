<<<<<<< HEAD
# The import syntax changes slightly between python 2 and 3, so we
# need to detect which version is being used:
from sys import version_info
if version_info[0] == 3:
    PY3 = True
    from importlib import reload
    from functools import reduce
elif version_info[0] == 2:
    PY3 = False
else:
    raise EnvironmentError("sys.version_info refers to a version of "
        "Python neither 2 nor 3. This is not permitted. "
        "sys.version_info = {}".format(version_info))

import bidict as bd
import itertools as it
from .layout_utils import *
from math import copysign

try:
    import matplotlib.pyplot as plt
except RuntimeError:
    pass #hope you don't want to draw

import networkx as nx
import numpy as np
from operator import add
import sparse_pauli as sp

#------------------------------constants------------------------------#

SHIFTS_README = """(dx, dy) so that, given an ancilla co-ordinate
                   (x, y), there will be data qubits at
                   (x + dx, y + dy)."""
SHIFTS = {
            'N': ((-1, 1), (1, 1)),
            'E': ((1, 1), (1, -1)),
            'W': ((-1, 1), (-1, -1)),
            'S': ((1, -1), (-1, -1))
        }
SHIFTS['A'] = SHIFTS['E'] + SHIFTS['W']

TC_SHIFTS = [(0, 1), (0, -1), (1, 0), (-1, 0)]

LOCS_README = """dict of whitelists for location types, including
                 single/two-qubit gates, X/Z preparations,
                 and X/Z measurements, with other special gates
                 in for good measure"""
LOCS = dict()
LOCS['SINGLE_GATES'] = ['I', 'H', 'P',
                        'X90', 'Y90', 'Z90',
                        'X', 'Y', 'Z',
                        'X180', 'Y180', 'Z180']
LOCS['DOUBLE_GATES'] = ['CNOT', 'CPHASE', 'ZZ90', 'SWAP']
LOCS['PREPARATIONS'] = ['P_X', 'P_Z']
LOCS['MEASUREMENTS'] = ['M_X', 'M_Z']

#---------------------------------------------------------------------#

class PCLayout(object):
    """
    Planar Code Layout with smooth/rough boundaries.
    """
    def __init__(self, dx, dy=None):
        dy = dy if dy else dx
        self.dx = dx
        self.dy = dy
        

class TCLayout(object):
    """
    Closed boundary conditions are the best.
    """
    def __init__(self, l):
        self.l = l #l-by-l tiling of the torus

        self.datas = tuple(sorted(even_odds(l, l) + odd_evens(l, l)))
        self.ancillas = {
                            'X' : tuple(sorted(even_evens(l, l))),
                            'Z' : tuple(sorted(odd_odds(l, l)))
                        }
        bits = self.datas + sum(self.ancillas.values(), ())
        self.map = crd_to_int(bits)
        self.n = 4 * l ** 2 #total, data + ancilla

    def x_ancs(self):
        return self.ancillas['X']

    def z_ancs(self):
        return self.ancillas['Z']

    def stabilisers(self):
        """
        Sometimes it's convenient to have the stabilisers of a surface
        code, especially when doing a 2d example.
        """
        stab_dict = {'X' : {}, 'Z' : {}}

        for key in stab_dict.keys():
            for anc in self.ancillas[key]:
                d_set = [self.map[ad(anc, shft, self.l)] for shft in TC_SHIFTS]
                stab = sp.X(d_set) if key == "X" else sp.Z(d_set)
                stab_dict[key][self.map[anc]] = stab

        return stab_dict

    def logicals(self):
        x_1 = [self.map[(x, 1)] for x in _evens(self.l)]
        x_2 = [self.map[(1, y)] for y in _evens(self.l)]
        z_1 = [self.map[(x, 0)] for x in _odds(self.l)]
        z_2 = [self.map[(0, y)] for y in _odds(self.l)]
        return [sp.X(x_1), sp.X(x_2), sp.Z(z_1), sp.Z(z_2)]

    def boundary_points(*args):
        return ()

    def extractor(self):
        pass #for when we do 3D

class SCLayout(object):
    """
    wraps a bunch of lists of 2d co-ordinates that I use for producing
    surface code circuits.

    Ancilla-symmetry is broken by the convention that there is a
    weight-2 XX stabiliser at the top left.
    """
    def __init__(self, dx, dy=None):

        dy = dx if dy is None else dy

        self.datas = list(it.product ( range(1, 2 * dx, 2), range(1, 2 * dy, 2)))

        anc = {'x_sq': (), 'z_sq': (), 'x_top': (), 'x_bot': (), 'z_left': (), 'z_right': ()}

        anc['x_top'] = tuple([(x, 2 * dy) for x in range(2, 2 * dx, 4)])
        anc['z_left'] = tuple([(0, y) for y in range(2 * dy - 4, 0, -4)])
        if dx % 2 == dy % 2:
            anc['z_right'] = tuple([(2 * dx, y) for y in range(4, 2 * dy, 4)])
            anc['x_bot'] = tuple([(x, 0) for x in range(2 * dx - 2, 0, -4)])
        else:
            anc['z_right'] = tuple([(2 * dx, y) for y in range(2, 2 * dy, 4)])
            anc['x_bot'] = tuple([(x, 0) for x in range(2 * dx - 4, 0, -4)])
        x_sq_anc = tuple(it.product(range(4, 2 * dx, 4), range(2 * dy - 2, 0, -4)))
        x_sq_anc += tuple(it.product(range(2, 2 * dx, 4), range(2 * dy - 4, 0, -4)))
        anc['x_sq'] = x_sq_anc

        z_sq_anc = tuple(it.product(range(2, 2 * dx, 4), range(2 * dy - 2, 0, -4)))
        z_sq_anc += tuple(it.product(range(4, 2 * dx, 4), range(2 * dy - 4, 0, -4)))
        anc['z_sq'] = z_sq_anc

        self.ancillas = anc

        bits = self.datas + list(it.chain.from_iterable(anc.values()))

        self.map = crd_to_int(bits)
        self.dx = dx
        self.dy = dy
        self.n = 2 * dx * dy - 1

        #############################################################
        boundary = {'z_top': (), 'z_bot': (), 'x_left': (), 'x_right': ()}
        boundary['z_top'] = tuple([(x, 2 * dy) for x in range(0, 2 * dx, 4)])
        boundary['x_left'] = tuple([(0, y) for y in range(2 * dy - 2, -1, -4)])
        if dx % 2 == dy % 2:
            boundary['z_bot'] = tuple([(x, 0) for x in range(2 * dx, 0, -4)])
            boundary['x_right'] = tuple([(2 * dx, y) for y in range(2, 2 * dy + 1, 4)])
        else:
            boundary['z_bot'] = tuple([(x, 0) for x in range(2 * dx - 2, -2, -4)])
            boundary['x_right'] = tuple([(2 * dx, y) for y in range(0, 2 * dy - 1, 4)])

        self.boundary = boundary

        self.xdim = 2 * self.dx + 1
        self.ydim = 2 * self.dy + 1

        coordList = list(it.product(range(self.xdim), range(self.ydim)))
        self.crd2name = { (x,y): "N" + str(x) + str(y) for (x, y) in coordList}

        self.dList = []
        self.xList = []
        self.zList = []
        self.zBndryList = []
        self.xBndryList = []

        for x,y in self.datas:
            self.crd2name[(x,y)] = "D" + str( self.map[ (x,y) ] ).zfill(3)
            self.dList.append(self.crd2name[(x,y)])

        for x,y in self.ancillas['x_top'] + self.ancillas['x_bot'] + self.ancillas['x_sq']:
            self.crd2name[(x,y)] = "X" + str( self.map[ (x,y) ] ).zfill(3)
            self.xList.append(self.crd2name[(x,y)])
            #print(x, " ", y, " ", self.crd2name[(x,y)])

        for x,y in self.ancillas['z_left'] + self.ancillas['z_right'] + self.ancillas['z_sq']:
            self.crd2name[(x,y)] = "Z" + str( self.map[ (x,y) ] ).zfill(3)
            self.zList.append(self.crd2name[(x,y)])

        ## upper boundary points
        #for x,y in self.boundary['z_top']:
            #self.crd2name[(x,y)] = "BZ" + str( self.map[ (x+2,y-2) ] ).zfill(2)
            #self.zBndryList.append(self.crd2name[(x,y)])

        ## right boundary points
        #for x,y in self.boundary['x_right']:
            #self.crd2name[(x,y)] = "BX" + str( self.map[ (x-2,y-2) ] ).zfill(2)
            #self.xBndryList.append(self.crd2name[(x,y)])

        ## left boundary points
        #for x,y in self.boundary['x_left']:
            #self.crd2name[(x,y)] = "BX" + str( self.map[ (x+2,y+2) ] ).zfill(2)
            #self.xBndryList.append(self.crd2name[(x,y)])

        ## lower boundary points
        #for x,y in self.boundary['z_bot']:
            #self.crd2name[(x,y)] = "BZ" + str( self.map[ (x-2,y+2) ] ).zfill(2)
            #self.zBndryList.append(self.crd2name[(x,y)])

        if PY3:
            self.name2crd = {v: k for k, v in self.crd2name.items()}
        else:
            self.name2crd = {v: k for k, v in self.crd2name.iteritems()}

        g = nx.Graph()
        self.pos = self.name2crd

        # Add Nodes
        g.add_nodes_from( self.crd2name.values() )

        # Add Edges
        for x,y in self.datas:
            n1 = self.crd2name[(x,y)]
            if (x+1, y+1) in self.map:
                n2 = self.crd2name[(x+1,y+1)]
                g.add_edge( n1, n2 )
            if (x+1, y-1) in self.map:
                n2 = self.crd2name[(x+1,y-1)]
                g.add_edge( n1, n2 )
            if (x-1, y+1) in self.map:
                n2 = self.crd2name[(x-1,y+1)]
                g.add_edge( n1, n2 )
            if (x-1, y-1) in self.map:
                n2 = self.crd2name[(x-1,y-1)]
                g.add_edge( n1, n2 )

        self.graph = g

#=========================================================
    def Print(self):
        print("Printing SCLayout")

        for y in reversed( range(self.ydim) ):
            for x in (range(self.xdim)):
                print(self.crd2name[(x,y)],)
            print()
            print()
        print()

#=========================================================
    def Draw(self):
        print("Drawing SCLayout")

        nx.draw_networkx_nodes(self.graph, self.pos, nodelist=self.dList , node_color='green', node_size=1000)
        nx.draw_networkx_nodes(self.graph, self.pos, nodelist=self.xList , node_color='red', node_size=1000)
        nx.draw_networkx_nodes(self.graph, self.pos, nodelist=self.zList , node_color='blue', node_size=1000)
        nx.draw_networkx_nodes(self.graph, self.pos, nodelist=self.zBndryList , node_color='blue', alpha=0.15, node_size=1000)
        nx.draw_networkx_nodes(self.graph, self.pos, nodelist=self.xBndryList , node_color='red', alpha=0.15, node_size=1000)
        nx.draw_networkx_labels(self.graph, self.pos, font_size=10, font_color='white')

        nx.draw_networkx_edges(self.graph, self.pos, edge_color='black', arrows=False, style='dashed')

        plt.title( str(self.dx) + "X" + str(self.dy) + " lattice layout")
        plt.axis('on')
        plt.axis('equal')
        plt.grid('on')
        #plt.savefig("graph.png")
        plt.show()

#=========================================================
    def DrawSyndromes(self, xSyndNodes , zSyndNodes):
        print("Drawing SCLayout with syndromes")

        xcrdlist = [ self.map.inv[s] for s in xSyndNodes if s in self.map.inv ]
        xslist = [ self.crd2name[crd] for crd in xcrdlist ]

        zcrdlist = [ self.map.inv[s] for s in zSyndNodes if s in self.map.inv ]
        zslist = [ self.crd2name[crd] for crd in zcrdlist ]

        nx.draw_networkx_nodes(self.graph, self.pos, nodelist=self.dList , node_color='green', alpha=0.85, node_size=1000)
        nx.draw_networkx_nodes(self.graph, self.pos, nodelist=self.xList , node_color='red', alpha=0.85, node_size=1000)
        nx.draw_networkx_nodes(self.graph, self.pos, nodelist=self.zList , node_color='blue', alpha=0.85, node_size=1000)
        #nx.draw_networkx_nodes(self.graph, self.pos, nodelist=self.zBndryList , node_color='blue', alpha=0.25, node_size=1000)
        #nx.draw_networkx_nodes(self.graph, self.pos, nodelist=self.xBndryList , node_color='red', alpha=0.25, node_size=1000)

        nx.draw_networkx_nodes(self.graph, self.pos, nodelist=xslist, node_color='red', alpha=0.95, node_shape='D', node_size=1000)
        nx.draw_networkx_nodes(self.graph, self.pos, nodelist=zslist, node_color='blue', alpha=0.95,node_shape='D', node_size=1000)

        nx.draw_networkx_labels(self.graph, self.pos, font_size=10, font_color='white')
        nx.draw_networkx_edges(self.graph, self.pos, edge_color='black', arrows=False, style='dashed')

        plt.title( str(self.dx) + "X" + str(self.dy) + " lattice layout with X and Z syndromes")
        plt.axis('on')
        plt.axis('equal')
        plt.grid('on')
        #plt.savefig("graph.png")
        #plt.ion()
        plt.show()

#=========================================================
    # @property
    def x_ancs(self, dx=None):
        names = ['x_sq', 'x_top', 'x_bot']
        if dx == 0:
            names.remove('x_top')
        elif dx == 1:
            names.remove('x_bot')
        return reduce(add, [self.ancillas[key] for key in names])

    # @property
    def z_ancs(self, dx=None):
        names = ['z_sq', 'z_left', 'z_right']
        if dx == 0:
            names.remove('z_right')
        elif dx == 1:
            names.remove('z_left')
        return reduce(add, [self.ancillas[key] for key in names])

    def anc_type(self, anc):
        """
        Super-dangerous, I've assumed correct input.
        FIXME
        TODO
        """
        if isinstance(anc, int):
            anc = self.map.inv[anc]
        return 'X' if anc in self.x_ancs() else 'Z'

    def stabilisers(self):
        """
        Sometimes it's convenient to have the stabilisers of a surface
        code, especially when doing a 2d example.
        """
        x_stabs, z_stabs = {}, {}

        #TODO: Fix Copypasta, PEP8 me.

        for crd_tag, shft_tag in zip(['x_sq', 'x_top', 'x_bot'],
                                     ['A',    'S',     'N'    ]):
            for crd in self.ancillas[crd_tag]:
                pauli = sp.Pauli(
                    x_set=[self.map[ad(crd, dx)]
                    for dx in SHIFTS[shft_tag]])
                x_stabs[self.map[crd]] = pauli

        for crd_tag, shft_tag in zip(['z_sq', 'z_left', 'z_right'],
                                     ['A',    'E',      'W'    ]):
            for crd in self.ancillas[crd_tag]:
                pauli = sp.Pauli(
                    z_set=[self.map[ad(crd, dx)]
                    for dx in SHIFTS[shft_tag]])
                z_stabs[self.map[crd]] = pauli

        return {'X' : x_stabs, 'Z' : z_stabs}

    def logicals(self):
        x_set = [
                    self.map[_]
                    for _ in
                    filter(lambda pr: pr[0] == 1, self.datas)
                    ]
        z_set = [
                    self.map[_]
                    for _ in
                    filter(lambda pr: pr[1] == 1, self.datas)
                    ]
        return [sp.Pauli(x_set, []), sp.Pauli([], z_set)]

    def boundary_points(self, log_type):
        """
        Returns a set of fictional points that you can use to turn a
        boundary distance finding problem into a pairwise distance
        finding problem, with the typical IID XZ 2D scenario.
        logicals of the type 'log_type' have to traverse between pairs
        of output boundary points
        """
        # dx = self.dx
        # dy = self.dy
        # x_top = tuple([(x, 2 * dy) for x in range(0, 2 * dx, 4)])
        # z_right = tuple([(2 * dx, y) for y in range(2, 2 * dy + 1, 4)])
        # z_left = tuple([(0, y) for y in range(2 * dy - 2, -1, -4)])
        # x_bot = tuple([(x, 0) for x in range(2 * dx, 0, -4)])

        log_type = log_type.upper()

        if log_type == 'X':
            return self.boundary['z_top'] + self.boundary['z_bot']
            # return x_top + x_bot
        elif log_type == 'Z':
            return self.boundary['x_right'] + self.boundary['x_left']
            # return z_right + z_left
        else:
            raise ValueError("unknown logical type: {}".format(log_type))


    def extractor(self):
        """
        Returns a circuit for doing syndrome extraction, including:
        + Preparation at the right time (ancilla qubits are prepared
          immediately before their first CNOT gate)
        + Four CNOT timesteps in line with Tomita/Svore
        + Measurement at the right time (syndrome qubits are measured
          immediately after their last CNOT)
        """
        # Tomita/Svore six-step circuit
        t_0 = self.op_set_1('P_X', self.x_ancs(0))
        t_0 += self.op_set_1('P_Z', self.z_ancs(0))

        t_1 = self.x_cnot((1, 1), self.x_ancs(0))
        t_1 += self.z_cnot((1, 1), self.z_ancs(0))

        t_2 = self.x_cnot((-1, 1), self.x_ancs(0))
        t_2 += self.z_cnot((1, -1), self.z_ancs(0))
        t_2 += self.op_set_1('P_X', self.ancillas['x_top'])
        t_2 += self.op_set_1('P_Z', self.ancillas['z_right'])

        t_3 = self.x_cnot((1, -1), self.x_ancs(1))
        t_3 += self.z_cnot((-1, 1), self.z_ancs(1))
        t_3 += self.op_set_1('M_X', self.ancillas['x_bot'])
        t_3 += self.op_set_1('M_Z', self.ancillas['z_left'])

        t_4 = self.x_cnot((-1, -1), self.x_ancs(1))
        t_4 += self.z_cnot((-1, -1), self.z_ancs(1))

        t_5 = self.op_set_1('M_X', self.x_ancs(1))
        t_5 += self.op_set_1('M_Z', self.z_ancs(1))
        timesteps = [t_0, t_1, t_2, t_3, t_4, t_5]

        # pad with waits, assuming destructive measurement
        dat_locs = {self.map[q] for q in self.datas}
        for step in timesteps:
            step.extend([('I', q) for q in dat_locs - support(step)])

        return timesteps

    def op_set_1(self, name, qs):
        return [(name, self.map[q]) for q in qs]

    def x_cnot(self, shft, lst):
        return [('CNOT', self.map[q], self.map[ad(q, shft)]) for q in lst]

    def z_cnot(self, shft, lst):
        return [('CNOT', self.map[ad(q, shft)], self.map[q]) for q in lst]

    def path_pauli(self, crd_0, crd_1, err_type):
        """
        Returns a minimum-length Pauli between two ancillas, given the
        type of error that joins the two.

        This function is awkward, because it works implicitly on the
        un-rotated surface code, first finding a "corner" (a place on
        the lattice for the path to turn 90 degrees), then producing
        two diagonal paths on the rotated lattice that go to and from
        this corner.
        """

        mid_v = diag_intersection(crd_0, crd_1, self.ancillas.values())

        pth_0, pth_1 = diag_pth(crd_0, mid_v), diag_pth(mid_v, crd_1)

        #path on lattice, uses idxs
        p = [self.map[crd] for crd in list(pth_0) + list(pth_1)]

        pl = sp.Pauli(p, []) if err_type == 'X' else sp.Pauli([], p)

        return pl

# -----------------------convenience functions-------------------------#
def support(timestep):
    """
    Qubits on which a list of gates act.
    """
    output = []
    for elem in timestep:
        output += elem[1:]
    return set(output)

def diag_pth(crd_0, crd_1):
    """
    Produces a path between two points which takes steps (\pm 2, \pm 2)
    between the two, starting (\pm 1, \pm 1) away from the first.
    """
    dx, dy = crd_1[0] - crd_0[0], crd_1[1] - crd_0[1]
    shft_x, shft_y = map(int, [copysign(1, dx), copysign(1, dy)])
    step_x, step_y = map(int, [copysign(2, dx), copysign(2, dy)])
    return zip(range(crd_0[0] + shft_x, crd_1[0], step_x),
                range(crd_0[1] + shft_y, crd_1[1], step_y))

def diag_intersection(crd_0, crd_1, ancs=None):
    """
    Uses a little linear algebra to determine where diagonal paths that
    step outward from ancilla qubits intersect.
    This allows us to reduce the problems of length-finding and
    path-making to a pair of 1D problems.
    """
    a, b, c, d = crd_0[0], crd_0[1], crd_1[0], crd_1[1]
    vs = [
            ( int(( d + c - b + a ) / 2), int(( d + c + b - a ) / 2) ),
            ( int(( d - c - b - a ) / -2), int(( -d + c - b - a ) / -2) )
        ]

    if ancs:
        if vs[0] in sum(ancs, ()):
            mid_v = vs[0]
        else:
            mid_v = vs[1]
    else:
        mid_v = vs[0]

    return mid_v

#---------------------------------------------------------------------#


#------------------toric code convenience functions-------------------#

grid = lambda lst_1, lst_2: map(tuple, list(it.product(lst_1, lst_2)))

_evens = lambda n: range(0, 2 * n, 2)

_odds = lambda n: range(1, 2 * n + 1, 2)

even_odds = lambda nx, ny: grid(_evens(nx), _odds(ny))

odd_evens = lambda nx, ny: grid(_odds(nx), _evens(ny))

even_evens = lambda nx, ny: grid(_evens(nx), _evens(ny))

odd_odds = lambda nx, ny: grid(_odds(nx), _odds(ny))

crd_to_int = lambda lst: bd.bidict(zip(sorted(lst), range(len(lst))))

def sym_coords(nx, ny):
    """
    Convenience function for square lattice definition, returns all
    pairs of co-ordinates on an n-by-n lattice which are both even or
    both odd. Note that it iterates over all of the points in the 2D
    grid which is nx-by-ny large, this is so the list of returned
    coordinates is sorted.
    """
    symmetric_coordinates = []
    for x in range(2 * nx):
        if x % 2 == 0:
            for y in range(2 * ny):
                if y % 2 == 0:
                    symmetric_coordinates.append((x, y))
        else:
            for y in range(2 * ny):
                if y % 2 == 1:
                    symmetric_coordinates.append((x, y))
    return symmetric_coordinates


def skew_coords(nx, ny):
    """
    Convenience function for square lattice definition, returns all
    pairs of co-ordinates on an n-by-n lattice which are "even-odd" or
    "odd-even".Note that it iterates over all of the points in the 2D
    grid which is nx-by-ny large, this is so the list of returned
    coordinates is sorted.
    """
    skewed_coordinates = []
    for x in range(2 * nx):
        if x % 2 == 0:
            for y in range(2 * ny):
                if y % 2 == 1:
                    skewed_coordinates.append((x, y))
        else:
            for y in range(2 * ny):
                if y % 2 == 0:
                    skewed_coordinates.append((x, y))
    return skewed_coordinates


def all_coords(nx, ny):
    """
    Returns all points on a square lattice, used to determine the dual
    lattice of the SquareOctagonLattice.
    """
    all_coordinates = []
    for x in range(2 * nx):
        for y in range(2 * ny):
            all_coordinates.append((x, y))
    return all_coordinates

#---------------------------------------------------------------------#
=======
# The import syntax changes slightly between python 2 and 3, so we
# need to detect which version is being used:
from sys import version_info
if version_info[0] == 3:
    PY3 = True
    from importlib import reload
    from functools import reduce
elif version_info[0] == 2:
    PY3 = False
else:
    raise EnvironmentError("sys.version_info refers to a version of "
        "Python neither 2 nor 3. This is not permitted. "
        "sys.version_info = {}".format(version_info))

import bidict as bd
import itertools as it
from .layout_utils import *
from math import copysign

try:
    import matplotlib.pyplot as plt
except RuntimeError:
    pass #hope you don't want to draw

import networkx as nx
import numpy as np
from operator import add
import sparse_pauli as sp

#------------------------------constants------------------------------#

SHIFTS_README = """(dx, dy) so that, given an ancilla co-ordinate
                   (x, y), there will be data qubits at
                   (x + dx, y + dy)."""
SHIFTS = {
            'N': ((-1, 1), (1, 1)),
            'E': ((1, 1), (1, -1)),
            'W': ((-1, 1), (-1, -1)),
            'S': ((1, -1), (-1, -1))
        }
SHIFTS['A'] = SHIFTS['E'] + SHIFTS['W']

TC_SHIFTS = [(0, 1), (0, -1), (1, 0), (-1, 0)]

LOCS_README = """dict of whitelists for location types, including
                 single/two-qubit gates, X/Z preparations,
                 and X/Z measurements, with other special gates
                 in for good measure"""
LOCS = dict()
LOCS['SINGLE_GATES'] = ['I', 'H', 'P',
                        'X90', 'Y90', 'Z90',
                        'X', 'Y', 'Z',
                        'X180', 'Y180', 'Z180']
LOCS['DOUBLE_GATES'] = ['CNOT', 'CPHASE', 'ZZ90', 'SWAP']
LOCS['PREPARATIONS'] = ['P_X', 'P_Z']
LOCS['MEASUREMENTS'] = ['M_X', 'M_Z']

#---------------------------------------------------------------------#

class TCLayout(object):
    """
    Closed boundary conditions are the best.
    """
    def __init__(self, l):
        self.l = l #l-by-l tiling of the torus

        self.datas = tuple(sorted(even_odds(l, l) + odd_evens(l, l)))
        self.ancillas = {
                            'X' : tuple(sorted(even_evens(l, l))),
                            'Z' : tuple(sorted(odd_odds(l, l)))
                        }
        bits = self.datas + sum(self.ancillas.values(), ())
        self.map = crd_to_int(bits)
        self.n = 4 * l ** 2 #total, data + ancilla

    def x_ancs(self):
        return self.ancillas['X']

    def z_ancs(self):
        return self.ancillas['Z']

    def stabilisers(self):
        """
        Sometimes it's convenient to have the stabilisers of a surface
        code, especially when doing a 2d example.
        """
        stab_dict = {'X' : {}, 'Z' : {}}

        for key in stab_dict.keys():
            for anc in self.ancillas[key]:
                d_set = [self.map[ad(anc, shft, self.l)] for shft in TC_SHIFTS]
                stab = sp.X(d_set) if key == "X" else sp.Z(d_set)
                stab_dict[key][self.map[anc]] = stab

        return stab_dict

    def logicals(self):
        x_1 = [self.map[(x, 1)] for x in _evens(self.l)]
        x_2 = [self.map[(1, y)] for y in _evens(self.l)]
        z_1 = [self.map[(x, 0)] for x in _odds(self.l)]
        z_2 = [self.map[(0, y)] for y in _odds(self.l)]
        return [sp.X(x_1), sp.X(x_2), sp.Z(z_1), sp.Z(z_2)]

    def boundary_points(*args):
        return ()

    def extractor(self):
        pass #for when we do 3D

class SCLayout(object):
    """
    wraps a bunch of lists of 2d co-ordinates that I use for producing
    surface code circuits.

    Ancilla-symmetry is broken by the convention that there is a
    weight-2 XX stabiliser at the top left.
    """
    def __init__(self, dx, dy=None):

        dy = dx if dy is None else dy

        self.datas = list(it.product ( range(1, 2 * dx, 2), range(1, 2 * dy, 2)))

        anc = {'x_sq': (), 'z_sq': (), 'x_top': (), 'x_bot': (), 'z_left': (), 'z_right': ()}

        anc['x_top'] = tuple([(x, 2 * dy) for x in range(2, 2 * dx, 4)])
        anc['z_left'] = tuple([(0, y) for y in range(2 * dy - 4, 0, -4)])
        if dx % 2 == dy % 2:
            anc['z_right'] = tuple([(2 * dx, y) for y in range(4, 2 * dy, 4)])
            anc['x_bot'] = tuple([(x, 0) for x in range(2 * dx - 2, 0, -4)])
        else:
            anc['z_right'] = tuple([(2 * dx, y) for y in range(2, 2 * dy, 4)])
            anc['x_bot'] = tuple([(x, 0) for x in range(2 * dx - 4, 0, -4)])
        x_sq_anc = tuple(it.product(range(4, 2 * dx, 4), range(2 * dy - 2, 0, -4)))
        x_sq_anc += tuple(it.product(range(2, 2 * dx, 4), range(2 * dy - 4, 0, -4)))
        anc['x_sq'] = x_sq_anc

        z_sq_anc = tuple(it.product(range(2, 2 * dx, 4), range(2 * dy - 2, 0, -4)))
        z_sq_anc += tuple(it.product(range(4, 2 * dx, 4), range(2 * dy - 4, 0, -4)))
        anc['z_sq'] = z_sq_anc

        self.ancillas = anc

        bits = self.datas + list(it.chain.from_iterable(anc.values()))

        self.map = crd_to_int(bits)
        self.dx = dx
        self.dy = dy
        self.n = 2 * dx * dy - 1

        #############################################################
        boundary = {'z_top': (), 'z_bot': (), 'x_left': (), 'x_right': ()}
        boundary['z_top'] = tuple([(x, 2 * dy) for x in range(0, 2 * dx, 4)])
        boundary['x_left'] = tuple([(0, y) for y in range(2 * dy - 2, -1, -4)])
        if dx % 2 == dy % 2:
            boundary['z_bot'] = tuple([(x, 0) for x in range(2 * dx, 0, -4)])
            boundary['x_right'] = tuple([(2 * dx, y) for y in range(2, 2 * dy + 1, 4)])
        else:
            boundary['z_bot'] = tuple([(x, 0) for x in range(2 * dx - 2, -2, -4)])
            boundary['x_right'] = tuple([(2 * dx, y) for y in range(0, 2 * dy - 1, 4)])

        self.boundary = boundary

        self.xdim = 2 * self.dx + 1
        self.ydim = 2 * self.dy + 1

        coordList = list(it.product(range(self.xdim), range(self.ydim)))
        self.crd2name = { (x,y): "N" + str(x) + str(y) for (x, y) in coordList}

        self.dList = []
        self.xList = []
        self.zList = []
        self.zBndryList = []
        self.xBndryList = []

        for x,y in self.datas:
            self.crd2name[(x,y)] = "D" + str( self.map[ (x,y) ] ).zfill(3)
            self.dList.append(self.crd2name[(x,y)])

        for x,y in self.ancillas['x_top'] + self.ancillas['x_bot'] + self.ancillas['x_sq']:
            self.crd2name[(x,y)] = "X" + str( self.map[ (x,y) ] ).zfill(3)
            self.xList.append(self.crd2name[(x,y)])
            #print(x, " ", y, " ", self.crd2name[(x,y)])

        for x,y in self.ancillas['z_left'] + self.ancillas['z_right'] + self.ancillas['z_sq']:
            self.crd2name[(x,y)] = "Z" + str( self.map[ (x,y) ] ).zfill(3)
            self.zList.append(self.crd2name[(x,y)])

        ## upper boundary points
        #for x,y in self.boundary['z_top']:
            #self.crd2name[(x,y)] = "BZ" + str( self.map[ (x+2,y-2) ] ).zfill(2)
            #self.zBndryList.append(self.crd2name[(x,y)])

        ## right boundary points
        #for x,y in self.boundary['x_right']:
            #self.crd2name[(x,y)] = "BX" + str( self.map[ (x-2,y-2) ] ).zfill(2)
            #self.xBndryList.append(self.crd2name[(x,y)])

        ## left boundary points
        #for x,y in self.boundary['x_left']:
            #self.crd2name[(x,y)] = "BX" + str( self.map[ (x+2,y+2) ] ).zfill(2)
            #self.xBndryList.append(self.crd2name[(x,y)])

        ## lower boundary points
        #for x,y in self.boundary['z_bot']:
            #self.crd2name[(x,y)] = "BZ" + str( self.map[ (x-2,y+2) ] ).zfill(2)
            #self.zBndryList.append(self.crd2name[(x,y)])

        if PY3:
            self.name2crd = {v: k for k, v in self.crd2name.items()}
        else:
            self.name2crd = {v: k for k, v in self.crd2name.iteritems()}

        g = nx.Graph()
        self.pos = self.name2crd

        # Add Nodes
        g.add_nodes_from( self.crd2name.values() )

        # Add Edges
        for x,y in self.datas:
            n1 = self.crd2name[(x,y)]
            if (x+1, y+1) in self.map:
                n2 = self.crd2name[(x+1,y+1)]
                g.add_edge( n1, n2 )
            if (x+1, y-1) in self.map:
                n2 = self.crd2name[(x+1,y-1)]
                g.add_edge( n1, n2 )
            if (x-1, y+1) in self.map:
                n2 = self.crd2name[(x-1,y+1)]
                g.add_edge( n1, n2 )
            if (x-1, y-1) in self.map:
                n2 = self.crd2name[(x-1,y-1)]
                g.add_edge( n1, n2 )

        self.graph = g

#=========================================================
    def Print(self):
        print("Printing SCLayout")

        for y in reversed( range(self.ydim) ):
            for x in (range(self.xdim)):
                print(self.crd2name[(x,y)],)
            print()
            print()
        print()

#=========================================================
    def Draw(self):
        print("Drawing SCLayout")

        nx.draw_networkx_nodes(self.graph, self.pos, nodelist=self.dList , node_color='green', node_size=1000)
        nx.draw_networkx_nodes(self.graph, self.pos, nodelist=self.xList , node_color='red', node_size=1000)
        nx.draw_networkx_nodes(self.graph, self.pos, nodelist=self.zList , node_color='blue', node_size=1000)
        nx.draw_networkx_nodes(self.graph, self.pos, nodelist=self.zBndryList , node_color='blue', alpha=0.15, node_size=1000)
        nx.draw_networkx_nodes(self.graph, self.pos, nodelist=self.xBndryList , node_color='red', alpha=0.15, node_size=1000)
        nx.draw_networkx_labels(self.graph, self.pos, font_size=10, font_color='white')

        nx.draw_networkx_edges(self.graph, self.pos, edge_color='black', arrows=False, style='dashed')

        plt.title( str(self.dx) + "X" + str(self.dy) + " lattice layout")
        plt.axis('on')
        plt.axis('equal')
        plt.grid('on')
        #plt.savefig("graph.png")
        plt.show()

#=========================================================
    def DrawSyndromes(self, xSyndNodes , zSyndNodes):
        print("Drawing SCLayout with syndromes")

        xcrdlist = [ self.map.inv[s] for s in xSyndNodes if s in self.map.inv ]
        xslist = [ self.crd2name[crd] for crd in xcrdlist ]

        zcrdlist = [ self.map.inv[s] for s in zSyndNodes if s in self.map.inv ]
        zslist = [ self.crd2name[crd] for crd in zcrdlist ]

        nx.draw_networkx_nodes(self.graph, self.pos, nodelist=self.dList , node_color='green', alpha=0.85, node_size=1000)
        nx.draw_networkx_nodes(self.graph, self.pos, nodelist=self.xList , node_color='red', alpha=0.85, node_size=1000)
        nx.draw_networkx_nodes(self.graph, self.pos, nodelist=self.zList , node_color='blue', alpha=0.85, node_size=1000)
        #nx.draw_networkx_nodes(self.graph, self.pos, nodelist=self.zBndryList , node_color='blue', alpha=0.25, node_size=1000)
        #nx.draw_networkx_nodes(self.graph, self.pos, nodelist=self.xBndryList , node_color='red', alpha=0.25, node_size=1000)

        nx.draw_networkx_nodes(self.graph, self.pos, nodelist=xslist, node_color='red', alpha=0.95, node_shape='D', node_size=1000)
        nx.draw_networkx_nodes(self.graph, self.pos, nodelist=zslist, node_color='blue', alpha=0.95,node_shape='D', node_size=1000)

        nx.draw_networkx_labels(self.graph, self.pos, font_size=10, font_color='white')
        nx.draw_networkx_edges(self.graph, self.pos, edge_color='black', arrows=False, style='dashed')

        plt.title( str(self.dx) + "X" + str(self.dy) + " lattice layout with X and Z syndromes")
        plt.axis('on')
        plt.axis('equal')
        plt.grid('on')
        #plt.savefig("graph.png")
        #plt.ion()
        plt.show()

#=========================================================
    # @property
    def x_ancs(self, dx=None):
        names = ['x_sq', 'x_top', 'x_bot']
        if dx == 0:
            names.remove('x_top')
        elif dx == 1:
            names.remove('x_bot')
        return reduce(add, [self.ancillas[key] for key in names])

    # @property
    def z_ancs(self, dx=None):
        names = ['z_sq', 'z_left', 'z_right']
        if dx == 0:
            names.remove('z_right')
        elif dx == 1:
            names.remove('z_left')
        return reduce(add, [self.ancillas[key] for key in names])

    def anc_type(self, anc):
        """
        Super-dangerous, I've assumed correct input.
        FIXME
        TODO
        """
        if isinstance(anc, int):
            anc = self.map.inv[anc]
        return 'X' if anc in self.x_ancs() else 'Z'

    def stabilisers(self):
        """
        Sometimes it's convenient to have the stabilisers of a surface
        code, especially when doing a 2d example.
        """
        x_stabs, z_stabs = {}, {}

        #TODO: Fix Copypasta, PEP8 me.

        for crd_tag, shft_tag in zip(['x_sq', 'x_top', 'x_bot'],
                                     ['A',    'S',     'N'    ]):
            for crd in self.ancillas[crd_tag]:
                pauli = sp.Pauli(
                    x_set=[self.map[ad(crd, dx)]
                    for dx in SHIFTS[shft_tag]])
                x_stabs[self.map[crd]] = pauli

        for crd_tag, shft_tag in zip(['z_sq', 'z_left', 'z_right'],
                                     ['A',    'E',      'W'    ]):
            for crd in self.ancillas[crd_tag]:
                pauli = sp.Pauli(
                    z_set=[self.map[ad(crd, dx)]
                    for dx in SHIFTS[shft_tag]])
                z_stabs[self.map[crd]] = pauli

        return {'X' : x_stabs, 'Z' : z_stabs}

    def logicals(self):
        x_set = [
                    self.map[_]
                    for _ in
                    filter(lambda pr: pr[0] == 1, self.datas)
                    ]
        z_set = [
                    self.map[_]
                    for _ in
                    filter(lambda pr: pr[1] == 1, self.datas)
                    ]
        return [sp.Pauli(x_set, []), sp.Pauli([], z_set)]

    def boundary_points(self, log_type):
        """
        Returns a set of fictional points that you can use to turn a
        boundary distance finding problem into a pairwise distance
        finding problem, with the typical IID XZ 2D scenario.
        logicals of the type 'log_type' have to traverse between pairs
        of output boundary points
        """
        # dx = self.dx
        # dy = self.dy
        # x_top = tuple([(x, 2 * dy) for x in range(0, 2 * dx, 4)])
        # z_right = tuple([(2 * dx, y) for y in range(2, 2 * dy + 1, 4)])
        # z_left = tuple([(0, y) for y in range(2 * dy - 2, -1, -4)])
        # x_bot = tuple([(x, 0) for x in range(2 * dx, 0, -4)])

        log_type = log_type.upper()

        if log_type == 'X':
            return self.boundary['z_top'] + self.boundary['z_bot']
            # return x_top + x_bot
        elif log_type == 'Z':
            return self.boundary['x_right'] + self.boundary['x_left']
            # return z_right + z_left
        else:
            raise ValueError("unknown logical type: {}".format(log_type))


    def extractor(self):
        """
        Returns a circuit for doing syndrome extraction, including:
        + Preparation at the right time (ancilla qubits are prepared
          immediately before their first CNOT gate)
        + Four CNOT timesteps in line with Tomita/Svore
        + Measurement at the right time (syndrome qubits are measured
          immediately after their last CNOT)
        """
        # Tomita/Svore six-step circuit
        t_0 = self.op_set_1('P_X', self.x_ancs(0))
        t_0 += self.op_set_1('P_Z', self.z_ancs(0))

        t_1 = self.x_cnot((1, 1), self.x_ancs(0))
        t_1 += self.z_cnot((1, 1), self.z_ancs(0))

        t_2 = self.x_cnot((-1, 1), self.x_ancs(0))
        t_2 += self.z_cnot((1, -1), self.z_ancs(0))
        t_2 += self.op_set_1('P_X', self.ancillas['x_top'])
        t_2 += self.op_set_1('P_Z', self.ancillas['z_right'])

        t_3 = self.x_cnot((1, -1), self.x_ancs(1))
        t_3 += self.z_cnot((-1, 1), self.z_ancs(1))
        t_3 += self.op_set_1('M_X', self.ancillas['x_bot'])
        t_3 += self.op_set_1('M_Z', self.ancillas['z_left'])

        t_4 = self.x_cnot((-1, -1), self.x_ancs(1))
        t_4 += self.z_cnot((-1, -1), self.z_ancs(1))

        t_5 = self.op_set_1('M_X', self.x_ancs(1))
        t_5 += self.op_set_1('M_Z', self.z_ancs(1))
        timesteps = [t_0, t_1, t_2, t_3, t_4, t_5]

        # pad with waits, assuming destructive measurement
        dat_locs = {self.map[q] for q in self.datas}
        for step in timesteps:
            step.extend([('I', q) for q in dat_locs - support(step)])

        return timesteps

        def extractor_h(self):
        """
        Returns a circuit for doing syndrome extraction, including:
        + 8 timesteps
        """
     
        t_0 = self.op_set_1('P', self.x_ancs(0))
        t_0 += self.op_set_1('P', self.z_ancs(0))

        t_1 = self.op_set_1('H', self.x_ancs(0))

        t_2 = self.x_cnot((1, 1), self.x_ancs(0))
        t_2 += self.z_cnot((1, 1), self.z_ancs(0))
        t_2 += self.op_set_1('P', self.ancillas['x_top'])
        t_2 += self.op_set_1('P', self.ancillas['z_right'])

        t_3 = self.x_cnot((-1, 1), self.x_ancs(0))
        t_3 += self.z_cnot((1, -1), self.z_ancs(0))
        t_3 += self.op_set_1('H', self.ancillas['x_top'])

        t_4 = self.x_cnot((1, -1), self.x_ancs(1))
        t_4 += self.z_cnot((-1, 1), self.z_ancs(1))
        t_4 += self.op_set_1('H', self.ancillas['x_bot'])

        t_5 = self.x_cnot((-1, -1), self.x_ancs(1))
        t_5 += self.z_cnot((-1, -1), self.z_ancs(1))
        t_5 += self.op_set_1('M', self.ancillas['x_bot'])
        t_5 += self.op_set_1('M', self.ancillas['z_left'])

        t_6 = self.op_set_1('H', self.x_ancs(1))

        t_7 = self.op_set_1('M', self.x_ancs(1))
        t_7 += self.op_set_1('M', self.z_ancs(1))
        timesteps = [t_0, t_1, t_2, t_3, t_4, t_5, t_6, t_7]

        # pad with waits, assuming destructive measurement
        dat_locs = {self.map[q] for q in self.datas}
        for step in timesteps:
            step.extend([('I', q) for q in dat_locs - support(step)])

        return timesteps
        
    def op_set_1(self, name, qs):
        return [(name, self.map[q]) for q in qs]

    def x_cnot(self, shft, lst):
        return [('CNOT', self.map[q], self.map[ad(q, shft)]) for q in lst]

    def z_cnot(self, shft, lst):
        return [('CNOT', self.map[ad(q, shft)], self.map[q]) for q in lst]

    def path_pauli(self, crd_0, crd_1, err_type):
        """
        Returns a minimum-length Pauli between two ancillas, given the
        type of error that joins the two.

        This function is awkward, because it works implicitly on the
        un-rotated surface code, first finding a "corner" (a place on
        the lattice for the path to turn 90 degrees), then producing
        two diagonal paths on the rotated lattice that go to and from
        this corner.
        """

        mid_v = diag_intersection(crd_0, crd_1, self.ancillas.values())

        pth_0, pth_1 = diag_pth(crd_0, mid_v), diag_pth(mid_v, crd_1)

        #path on lattice, uses idxs
        p = [self.map[crd] for crd in list(pth_0) + list(pth_1)]

        pl = sp.Pauli(p, []) if err_type == 'X' else sp.Pauli([], p)

        return pl

# -----------------------convenience functions-------------------------#
def support(timestep):
    """
    Qubits on which a list of gates act.
    """
    output = []
    for elem in timestep:
        output += elem[1:]
    return set(output)

def diag_pth(crd_0, crd_1):
    """
    Produces a path between two points which takes steps (\pm 2, \pm 2)
    between the two, starting (\pm 1, \pm 1) away from the first.
    """
    dx, dy = crd_1[0] - crd_0[0], crd_1[1] - crd_0[1]
    shft_x, shft_y = map(int, [copysign(1, dx), copysign(1, dy)])
    step_x, step_y = map(int, [copysign(2, dx), copysign(2, dy)])
    return zip(range(crd_0[0] + shft_x, crd_1[0], step_x),
                range(crd_0[1] + shft_y, crd_1[1], step_y))

def diag_intersection(crd_0, crd_1, ancs=None):
    """
    Uses a little linear algebra to determine where diagonal paths that
    step outward from ancilla qubits intersect.
    This allows us to reduce the problems of length-finding and
    path-making to a pair of 1D problems.
    """
    a, b, c, d = crd_0[0], crd_0[1], crd_1[0], crd_1[1]
    vs = [
            ( int(( d + c - b + a ) / 2), int(( d + c + b - a ) / 2) ),
            ( int(( d - c - b - a ) / -2), int(( -d + c - b - a ) / -2) )
        ]

    if ancs:
        if vs[0] in sum(ancs, ()):
            mid_v = vs[0]
        else:
            mid_v = vs[1]
    else:
        mid_v = vs[0]

    return mid_v

#---------------------------------------------------------------------#


#------------------toric code convenience functions-------------------#

grid = lambda lst_1, lst_2: map(tuple, list(it.product(lst_1, lst_2)))

_evens = lambda n: range(0, 2 * n, 2)

_odds = lambda n: range(1, 2 * n + 1, 2)

even_odds = lambda nx, ny: grid(_evens(nx), _odds(ny))

odd_evens = lambda nx, ny: grid(_odds(nx), _evens(ny))

even_evens = lambda nx, ny: grid(_evens(nx), _evens(ny))

odd_odds = lambda nx, ny: grid(_odds(nx), _odds(ny))

crd_to_int = lambda lst: bd.bidict(zip(sorted(lst), range(len(lst))))

def sym_coords(nx, ny):
    """
    Convenience function for square lattice definition, returns all
    pairs of co-ordinates on an n-by-n lattice which are both even or
    both odd. Note that it iterates over all of the points in the 2D
    grid which is nx-by-ny large, this is so the list of returned
    coordinates is sorted.
    """
    symmetric_coordinates = []
    for x in range(2 * nx):
        if x % 2 == 0:
            for y in range(2 * ny):
                if y % 2 == 0:
                    symmetric_coordinates.append((x, y))
        else:
            for y in range(2 * ny):
                if y % 2 == 1:
                    symmetric_coordinates.append((x, y))
    return symmetric_coordinates


def skew_coords(nx, ny):
    """
    Convenience function for square lattice definition, returns all
    pairs of co-ordinates on an n-by-n lattice which are "even-odd" or
    "odd-even".Note that it iterates over all of the points in the 2D
    grid which is nx-by-ny large, this is so the list of returned
    coordinates is sorted.
    """
    skewed_coordinates = []
    for x in range(2 * nx):
        if x % 2 == 0:
            for y in range(2 * ny):
                if y % 2 == 1:
                    skewed_coordinates.append((x, y))
        else:
            for y in range(2 * ny):
                if y % 2 == 0:
                    skewed_coordinates.append((x, y))
    return skewed_coordinates


def all_coords(nx, ny):
    """
    Returns all points on a square lattice, used to determine the dual
    lattice of the SquareOctagonLattice.
    """
    all_coordinates = []
    for x in range(2 * nx):
        for y in range(2 * ny):
            all_coordinates.append((x, y))
    return all_coordinates

#---------------------------------------------------------------------#
>>>>>>> 178d7d55
<|MERGE_RESOLUTION|>--- conflicted
+++ resolved
@@ -1,4 +1,3 @@
-<<<<<<< HEAD
 # The import syntax changes slightly between python 2 and 3, so we
 # need to detect which version is being used:
 from sys import version_info
@@ -66,7 +65,6 @@
         dy = dy if dy else dx
         self.dx = dx
         self.dy = dy
-        
 
 class TCLayout(object):
     """
@@ -443,6 +441,48 @@
 
         return timesteps
 
+        def extractor_h(self):
+        """
+        Returns a circuit for doing syndrome extraction, including:
+        + 8 timesteps
+        """
+     
+        t_0 = self.op_set_1('P', self.x_ancs(0))
+        t_0 += self.op_set_1('P', self.z_ancs(0))
+
+        t_1 = self.op_set_1('H', self.x_ancs(0))
+
+        t_2 = self.x_cnot((1, 1), self.x_ancs(0))
+        t_2 += self.z_cnot((1, 1), self.z_ancs(0))
+        t_2 += self.op_set_1('P', self.ancillas['x_top'])
+        t_2 += self.op_set_1('P', self.ancillas['z_right'])
+
+        t_3 = self.x_cnot((-1, 1), self.x_ancs(0))
+        t_3 += self.z_cnot((1, -1), self.z_ancs(0))
+        t_3 += self.op_set_1('H', self.ancillas['x_top'])
+
+        t_4 = self.x_cnot((1, -1), self.x_ancs(1))
+        t_4 += self.z_cnot((-1, 1), self.z_ancs(1))
+        t_4 += self.op_set_1('H', self.ancillas['x_bot'])
+
+        t_5 = self.x_cnot((-1, -1), self.x_ancs(1))
+        t_5 += self.z_cnot((-1, -1), self.z_ancs(1))
+        t_5 += self.op_set_1('M', self.ancillas['x_bot'])
+        t_5 += self.op_set_1('M', self.ancillas['z_left'])
+
+        t_6 = self.op_set_1('H', self.x_ancs(1))
+
+        t_7 = self.op_set_1('M', self.x_ancs(1))
+        t_7 += self.op_set_1('M', self.z_ancs(1))
+        timesteps = [t_0, t_1, t_2, t_3, t_4, t_5, t_6, t_7]
+
+        # pad with waits, assuming destructive measurement
+        dat_locs = {self.map[q] for q in self.datas}
+        for step in timesteps:
+            step.extend([('I', q) for q in dat_locs - support(step)])
+
+        return timesteps
+        
     def op_set_1(self, name, qs):
         return [(name, self.map[q]) for q in qs]
 
@@ -593,633 +633,4 @@
             all_coordinates.append((x, y))
     return all_coordinates
 
-#---------------------------------------------------------------------#
-=======
-# The import syntax changes slightly between python 2 and 3, so we
-# need to detect which version is being used:
-from sys import version_info
-if version_info[0] == 3:
-    PY3 = True
-    from importlib import reload
-    from functools import reduce
-elif version_info[0] == 2:
-    PY3 = False
-else:
-    raise EnvironmentError("sys.version_info refers to a version of "
-        "Python neither 2 nor 3. This is not permitted. "
-        "sys.version_info = {}".format(version_info))
-
-import bidict as bd
-import itertools as it
-from .layout_utils import *
-from math import copysign
-
-try:
-    import matplotlib.pyplot as plt
-except RuntimeError:
-    pass #hope you don't want to draw
-
-import networkx as nx
-import numpy as np
-from operator import add
-import sparse_pauli as sp
-
-#------------------------------constants------------------------------#
-
-SHIFTS_README = """(dx, dy) so that, given an ancilla co-ordinate
-                   (x, y), there will be data qubits at
-                   (x + dx, y + dy)."""
-SHIFTS = {
-            'N': ((-1, 1), (1, 1)),
-            'E': ((1, 1), (1, -1)),
-            'W': ((-1, 1), (-1, -1)),
-            'S': ((1, -1), (-1, -1))
-        }
-SHIFTS['A'] = SHIFTS['E'] + SHIFTS['W']
-
-TC_SHIFTS = [(0, 1), (0, -1), (1, 0), (-1, 0)]
-
-LOCS_README = """dict of whitelists for location types, including
-                 single/two-qubit gates, X/Z preparations,
-                 and X/Z measurements, with other special gates
-                 in for good measure"""
-LOCS = dict()
-LOCS['SINGLE_GATES'] = ['I', 'H', 'P',
-                        'X90', 'Y90', 'Z90',
-                        'X', 'Y', 'Z',
-                        'X180', 'Y180', 'Z180']
-LOCS['DOUBLE_GATES'] = ['CNOT', 'CPHASE', 'ZZ90', 'SWAP']
-LOCS['PREPARATIONS'] = ['P_X', 'P_Z']
-LOCS['MEASUREMENTS'] = ['M_X', 'M_Z']
-
-#---------------------------------------------------------------------#
-
-class TCLayout(object):
-    """
-    Closed boundary conditions are the best.
-    """
-    def __init__(self, l):
-        self.l = l #l-by-l tiling of the torus
-
-        self.datas = tuple(sorted(even_odds(l, l) + odd_evens(l, l)))
-        self.ancillas = {
-                            'X' : tuple(sorted(even_evens(l, l))),
-                            'Z' : tuple(sorted(odd_odds(l, l)))
-                        }
-        bits = self.datas + sum(self.ancillas.values(), ())
-        self.map = crd_to_int(bits)
-        self.n = 4 * l ** 2 #total, data + ancilla
-
-    def x_ancs(self):
-        return self.ancillas['X']
-
-    def z_ancs(self):
-        return self.ancillas['Z']
-
-    def stabilisers(self):
-        """
-        Sometimes it's convenient to have the stabilisers of a surface
-        code, especially when doing a 2d example.
-        """
-        stab_dict = {'X' : {}, 'Z' : {}}
-
-        for key in stab_dict.keys():
-            for anc in self.ancillas[key]:
-                d_set = [self.map[ad(anc, shft, self.l)] for shft in TC_SHIFTS]
-                stab = sp.X(d_set) if key == "X" else sp.Z(d_set)
-                stab_dict[key][self.map[anc]] = stab
-
-        return stab_dict
-
-    def logicals(self):
-        x_1 = [self.map[(x, 1)] for x in _evens(self.l)]
-        x_2 = [self.map[(1, y)] for y in _evens(self.l)]
-        z_1 = [self.map[(x, 0)] for x in _odds(self.l)]
-        z_2 = [self.map[(0, y)] for y in _odds(self.l)]
-        return [sp.X(x_1), sp.X(x_2), sp.Z(z_1), sp.Z(z_2)]
-
-    def boundary_points(*args):
-        return ()
-
-    def extractor(self):
-        pass #for when we do 3D
-
-class SCLayout(object):
-    """
-    wraps a bunch of lists of 2d co-ordinates that I use for producing
-    surface code circuits.
-
-    Ancilla-symmetry is broken by the convention that there is a
-    weight-2 XX stabiliser at the top left.
-    """
-    def __init__(self, dx, dy=None):
-
-        dy = dx if dy is None else dy
-
-        self.datas = list(it.product ( range(1, 2 * dx, 2), range(1, 2 * dy, 2)))
-
-        anc = {'x_sq': (), 'z_sq': (), 'x_top': (), 'x_bot': (), 'z_left': (), 'z_right': ()}
-
-        anc['x_top'] = tuple([(x, 2 * dy) for x in range(2, 2 * dx, 4)])
-        anc['z_left'] = tuple([(0, y) for y in range(2 * dy - 4, 0, -4)])
-        if dx % 2 == dy % 2:
-            anc['z_right'] = tuple([(2 * dx, y) for y in range(4, 2 * dy, 4)])
-            anc['x_bot'] = tuple([(x, 0) for x in range(2 * dx - 2, 0, -4)])
-        else:
-            anc['z_right'] = tuple([(2 * dx, y) for y in range(2, 2 * dy, 4)])
-            anc['x_bot'] = tuple([(x, 0) for x in range(2 * dx - 4, 0, -4)])
-        x_sq_anc = tuple(it.product(range(4, 2 * dx, 4), range(2 * dy - 2, 0, -4)))
-        x_sq_anc += tuple(it.product(range(2, 2 * dx, 4), range(2 * dy - 4, 0, -4)))
-        anc['x_sq'] = x_sq_anc
-
-        z_sq_anc = tuple(it.product(range(2, 2 * dx, 4), range(2 * dy - 2, 0, -4)))
-        z_sq_anc += tuple(it.product(range(4, 2 * dx, 4), range(2 * dy - 4, 0, -4)))
-        anc['z_sq'] = z_sq_anc
-
-        self.ancillas = anc
-
-        bits = self.datas + list(it.chain.from_iterable(anc.values()))
-
-        self.map = crd_to_int(bits)
-        self.dx = dx
-        self.dy = dy
-        self.n = 2 * dx * dy - 1
-
-        #############################################################
-        boundary = {'z_top': (), 'z_bot': (), 'x_left': (), 'x_right': ()}
-        boundary['z_top'] = tuple([(x, 2 * dy) for x in range(0, 2 * dx, 4)])
-        boundary['x_left'] = tuple([(0, y) for y in range(2 * dy - 2, -1, -4)])
-        if dx % 2 == dy % 2:
-            boundary['z_bot'] = tuple([(x, 0) for x in range(2 * dx, 0, -4)])
-            boundary['x_right'] = tuple([(2 * dx, y) for y in range(2, 2 * dy + 1, 4)])
-        else:
-            boundary['z_bot'] = tuple([(x, 0) for x in range(2 * dx - 2, -2, -4)])
-            boundary['x_right'] = tuple([(2 * dx, y) for y in range(0, 2 * dy - 1, 4)])
-
-        self.boundary = boundary
-
-        self.xdim = 2 * self.dx + 1
-        self.ydim = 2 * self.dy + 1
-
-        coordList = list(it.product(range(self.xdim), range(self.ydim)))
-        self.crd2name = { (x,y): "N" + str(x) + str(y) for (x, y) in coordList}
-
-        self.dList = []
-        self.xList = []
-        self.zList = []
-        self.zBndryList = []
-        self.xBndryList = []
-
-        for x,y in self.datas:
-            self.crd2name[(x,y)] = "D" + str( self.map[ (x,y) ] ).zfill(3)
-            self.dList.append(self.crd2name[(x,y)])
-
-        for x,y in self.ancillas['x_top'] + self.ancillas['x_bot'] + self.ancillas['x_sq']:
-            self.crd2name[(x,y)] = "X" + str( self.map[ (x,y) ] ).zfill(3)
-            self.xList.append(self.crd2name[(x,y)])
-            #print(x, " ", y, " ", self.crd2name[(x,y)])
-
-        for x,y in self.ancillas['z_left'] + self.ancillas['z_right'] + self.ancillas['z_sq']:
-            self.crd2name[(x,y)] = "Z" + str( self.map[ (x,y) ] ).zfill(3)
-            self.zList.append(self.crd2name[(x,y)])
-
-        ## upper boundary points
-        #for x,y in self.boundary['z_top']:
-            #self.crd2name[(x,y)] = "BZ" + str( self.map[ (x+2,y-2) ] ).zfill(2)
-            #self.zBndryList.append(self.crd2name[(x,y)])
-
-        ## right boundary points
-        #for x,y in self.boundary['x_right']:
-            #self.crd2name[(x,y)] = "BX" + str( self.map[ (x-2,y-2) ] ).zfill(2)
-            #self.xBndryList.append(self.crd2name[(x,y)])
-
-        ## left boundary points
-        #for x,y in self.boundary['x_left']:
-            #self.crd2name[(x,y)] = "BX" + str( self.map[ (x+2,y+2) ] ).zfill(2)
-            #self.xBndryList.append(self.crd2name[(x,y)])
-
-        ## lower boundary points
-        #for x,y in self.boundary['z_bot']:
-            #self.crd2name[(x,y)] = "BZ" + str( self.map[ (x-2,y+2) ] ).zfill(2)
-            #self.zBndryList.append(self.crd2name[(x,y)])
-
-        if PY3:
-            self.name2crd = {v: k for k, v in self.crd2name.items()}
-        else:
-            self.name2crd = {v: k for k, v in self.crd2name.iteritems()}
-
-        g = nx.Graph()
-        self.pos = self.name2crd
-
-        # Add Nodes
-        g.add_nodes_from( self.crd2name.values() )
-
-        # Add Edges
-        for x,y in self.datas:
-            n1 = self.crd2name[(x,y)]
-            if (x+1, y+1) in self.map:
-                n2 = self.crd2name[(x+1,y+1)]
-                g.add_edge( n1, n2 )
-            if (x+1, y-1) in self.map:
-                n2 = self.crd2name[(x+1,y-1)]
-                g.add_edge( n1, n2 )
-            if (x-1, y+1) in self.map:
-                n2 = self.crd2name[(x-1,y+1)]
-                g.add_edge( n1, n2 )
-            if (x-1, y-1) in self.map:
-                n2 = self.crd2name[(x-1,y-1)]
-                g.add_edge( n1, n2 )
-
-        self.graph = g
-
-#=========================================================
-    def Print(self):
-        print("Printing SCLayout")
-
-        for y in reversed( range(self.ydim) ):
-            for x in (range(self.xdim)):
-                print(self.crd2name[(x,y)],)
-            print()
-            print()
-        print()
-
-#=========================================================
-    def Draw(self):
-        print("Drawing SCLayout")
-
-        nx.draw_networkx_nodes(self.graph, self.pos, nodelist=self.dList , node_color='green', node_size=1000)
-        nx.draw_networkx_nodes(self.graph, self.pos, nodelist=self.xList , node_color='red', node_size=1000)
-        nx.draw_networkx_nodes(self.graph, self.pos, nodelist=self.zList , node_color='blue', node_size=1000)
-        nx.draw_networkx_nodes(self.graph, self.pos, nodelist=self.zBndryList , node_color='blue', alpha=0.15, node_size=1000)
-        nx.draw_networkx_nodes(self.graph, self.pos, nodelist=self.xBndryList , node_color='red', alpha=0.15, node_size=1000)
-        nx.draw_networkx_labels(self.graph, self.pos, font_size=10, font_color='white')
-
-        nx.draw_networkx_edges(self.graph, self.pos, edge_color='black', arrows=False, style='dashed')
-
-        plt.title( str(self.dx) + "X" + str(self.dy) + " lattice layout")
-        plt.axis('on')
-        plt.axis('equal')
-        plt.grid('on')
-        #plt.savefig("graph.png")
-        plt.show()
-
-#=========================================================
-    def DrawSyndromes(self, xSyndNodes , zSyndNodes):
-        print("Drawing SCLayout with syndromes")
-
-        xcrdlist = [ self.map.inv[s] for s in xSyndNodes if s in self.map.inv ]
-        xslist = [ self.crd2name[crd] for crd in xcrdlist ]
-
-        zcrdlist = [ self.map.inv[s] for s in zSyndNodes if s in self.map.inv ]
-        zslist = [ self.crd2name[crd] for crd in zcrdlist ]
-
-        nx.draw_networkx_nodes(self.graph, self.pos, nodelist=self.dList , node_color='green', alpha=0.85, node_size=1000)
-        nx.draw_networkx_nodes(self.graph, self.pos, nodelist=self.xList , node_color='red', alpha=0.85, node_size=1000)
-        nx.draw_networkx_nodes(self.graph, self.pos, nodelist=self.zList , node_color='blue', alpha=0.85, node_size=1000)
-        #nx.draw_networkx_nodes(self.graph, self.pos, nodelist=self.zBndryList , node_color='blue', alpha=0.25, node_size=1000)
-        #nx.draw_networkx_nodes(self.graph, self.pos, nodelist=self.xBndryList , node_color='red', alpha=0.25, node_size=1000)
-
-        nx.draw_networkx_nodes(self.graph, self.pos, nodelist=xslist, node_color='red', alpha=0.95, node_shape='D', node_size=1000)
-        nx.draw_networkx_nodes(self.graph, self.pos, nodelist=zslist, node_color='blue', alpha=0.95,node_shape='D', node_size=1000)
-
-        nx.draw_networkx_labels(self.graph, self.pos, font_size=10, font_color='white')
-        nx.draw_networkx_edges(self.graph, self.pos, edge_color='black', arrows=False, style='dashed')
-
-        plt.title( str(self.dx) + "X" + str(self.dy) + " lattice layout with X and Z syndromes")
-        plt.axis('on')
-        plt.axis('equal')
-        plt.grid('on')
-        #plt.savefig("graph.png")
-        #plt.ion()
-        plt.show()
-
-#=========================================================
-    # @property
-    def x_ancs(self, dx=None):
-        names = ['x_sq', 'x_top', 'x_bot']
-        if dx == 0:
-            names.remove('x_top')
-        elif dx == 1:
-            names.remove('x_bot')
-        return reduce(add, [self.ancillas[key] for key in names])
-
-    # @property
-    def z_ancs(self, dx=None):
-        names = ['z_sq', 'z_left', 'z_right']
-        if dx == 0:
-            names.remove('z_right')
-        elif dx == 1:
-            names.remove('z_left')
-        return reduce(add, [self.ancillas[key] for key in names])
-
-    def anc_type(self, anc):
-        """
-        Super-dangerous, I've assumed correct input.
-        FIXME
-        TODO
-        """
-        if isinstance(anc, int):
-            anc = self.map.inv[anc]
-        return 'X' if anc in self.x_ancs() else 'Z'
-
-    def stabilisers(self):
-        """
-        Sometimes it's convenient to have the stabilisers of a surface
-        code, especially when doing a 2d example.
-        """
-        x_stabs, z_stabs = {}, {}
-
-        #TODO: Fix Copypasta, PEP8 me.
-
-        for crd_tag, shft_tag in zip(['x_sq', 'x_top', 'x_bot'],
-                                     ['A',    'S',     'N'    ]):
-            for crd in self.ancillas[crd_tag]:
-                pauli = sp.Pauli(
-                    x_set=[self.map[ad(crd, dx)]
-                    for dx in SHIFTS[shft_tag]])
-                x_stabs[self.map[crd]] = pauli
-
-        for crd_tag, shft_tag in zip(['z_sq', 'z_left', 'z_right'],
-                                     ['A',    'E',      'W'    ]):
-            for crd in self.ancillas[crd_tag]:
-                pauli = sp.Pauli(
-                    z_set=[self.map[ad(crd, dx)]
-                    for dx in SHIFTS[shft_tag]])
-                z_stabs[self.map[crd]] = pauli
-
-        return {'X' : x_stabs, 'Z' : z_stabs}
-
-    def logicals(self):
-        x_set = [
-                    self.map[_]
-                    for _ in
-                    filter(lambda pr: pr[0] == 1, self.datas)
-                    ]
-        z_set = [
-                    self.map[_]
-                    for _ in
-                    filter(lambda pr: pr[1] == 1, self.datas)
-                    ]
-        return [sp.Pauli(x_set, []), sp.Pauli([], z_set)]
-
-    def boundary_points(self, log_type):
-        """
-        Returns a set of fictional points that you can use to turn a
-        boundary distance finding problem into a pairwise distance
-        finding problem, with the typical IID XZ 2D scenario.
-        logicals of the type 'log_type' have to traverse between pairs
-        of output boundary points
-        """
-        # dx = self.dx
-        # dy = self.dy
-        # x_top = tuple([(x, 2 * dy) for x in range(0, 2 * dx, 4)])
-        # z_right = tuple([(2 * dx, y) for y in range(2, 2 * dy + 1, 4)])
-        # z_left = tuple([(0, y) for y in range(2 * dy - 2, -1, -4)])
-        # x_bot = tuple([(x, 0) for x in range(2 * dx, 0, -4)])
-
-        log_type = log_type.upper()
-
-        if log_type == 'X':
-            return self.boundary['z_top'] + self.boundary['z_bot']
-            # return x_top + x_bot
-        elif log_type == 'Z':
-            return self.boundary['x_right'] + self.boundary['x_left']
-            # return z_right + z_left
-        else:
-            raise ValueError("unknown logical type: {}".format(log_type))
-
-
-    def extractor(self):
-        """
-        Returns a circuit for doing syndrome extraction, including:
-        + Preparation at the right time (ancilla qubits are prepared
-          immediately before their first CNOT gate)
-        + Four CNOT timesteps in line with Tomita/Svore
-        + Measurement at the right time (syndrome qubits are measured
-          immediately after their last CNOT)
-        """
-        # Tomita/Svore six-step circuit
-        t_0 = self.op_set_1('P_X', self.x_ancs(0))
-        t_0 += self.op_set_1('P_Z', self.z_ancs(0))
-
-        t_1 = self.x_cnot((1, 1), self.x_ancs(0))
-        t_1 += self.z_cnot((1, 1), self.z_ancs(0))
-
-        t_2 = self.x_cnot((-1, 1), self.x_ancs(0))
-        t_2 += self.z_cnot((1, -1), self.z_ancs(0))
-        t_2 += self.op_set_1('P_X', self.ancillas['x_top'])
-        t_2 += self.op_set_1('P_Z', self.ancillas['z_right'])
-
-        t_3 = self.x_cnot((1, -1), self.x_ancs(1))
-        t_3 += self.z_cnot((-1, 1), self.z_ancs(1))
-        t_3 += self.op_set_1('M_X', self.ancillas['x_bot'])
-        t_3 += self.op_set_1('M_Z', self.ancillas['z_left'])
-
-        t_4 = self.x_cnot((-1, -1), self.x_ancs(1))
-        t_4 += self.z_cnot((-1, -1), self.z_ancs(1))
-
-        t_5 = self.op_set_1('M_X', self.x_ancs(1))
-        t_5 += self.op_set_1('M_Z', self.z_ancs(1))
-        timesteps = [t_0, t_1, t_2, t_3, t_4, t_5]
-
-        # pad with waits, assuming destructive measurement
-        dat_locs = {self.map[q] for q in self.datas}
-        for step in timesteps:
-            step.extend([('I', q) for q in dat_locs - support(step)])
-
-        return timesteps
-
-        def extractor_h(self):
-        """
-        Returns a circuit for doing syndrome extraction, including:
-        + 8 timesteps
-        """
-     
-        t_0 = self.op_set_1('P', self.x_ancs(0))
-        t_0 += self.op_set_1('P', self.z_ancs(0))
-
-        t_1 = self.op_set_1('H', self.x_ancs(0))
-
-        t_2 = self.x_cnot((1, 1), self.x_ancs(0))
-        t_2 += self.z_cnot((1, 1), self.z_ancs(0))
-        t_2 += self.op_set_1('P', self.ancillas['x_top'])
-        t_2 += self.op_set_1('P', self.ancillas['z_right'])
-
-        t_3 = self.x_cnot((-1, 1), self.x_ancs(0))
-        t_3 += self.z_cnot((1, -1), self.z_ancs(0))
-        t_3 += self.op_set_1('H', self.ancillas['x_top'])
-
-        t_4 = self.x_cnot((1, -1), self.x_ancs(1))
-        t_4 += self.z_cnot((-1, 1), self.z_ancs(1))
-        t_4 += self.op_set_1('H', self.ancillas['x_bot'])
-
-        t_5 = self.x_cnot((-1, -1), self.x_ancs(1))
-        t_5 += self.z_cnot((-1, -1), self.z_ancs(1))
-        t_5 += self.op_set_1('M', self.ancillas['x_bot'])
-        t_5 += self.op_set_1('M', self.ancillas['z_left'])
-
-        t_6 = self.op_set_1('H', self.x_ancs(1))
-
-        t_7 = self.op_set_1('M', self.x_ancs(1))
-        t_7 += self.op_set_1('M', self.z_ancs(1))
-        timesteps = [t_0, t_1, t_2, t_3, t_4, t_5, t_6, t_7]
-
-        # pad with waits, assuming destructive measurement
-        dat_locs = {self.map[q] for q in self.datas}
-        for step in timesteps:
-            step.extend([('I', q) for q in dat_locs - support(step)])
-
-        return timesteps
-        
-    def op_set_1(self, name, qs):
-        return [(name, self.map[q]) for q in qs]
-
-    def x_cnot(self, shft, lst):
-        return [('CNOT', self.map[q], self.map[ad(q, shft)]) for q in lst]
-
-    def z_cnot(self, shft, lst):
-        return [('CNOT', self.map[ad(q, shft)], self.map[q]) for q in lst]
-
-    def path_pauli(self, crd_0, crd_1, err_type):
-        """
-        Returns a minimum-length Pauli between two ancillas, given the
-        type of error that joins the two.
-
-        This function is awkward, because it works implicitly on the
-        un-rotated surface code, first finding a "corner" (a place on
-        the lattice for the path to turn 90 degrees), then producing
-        two diagonal paths on the rotated lattice that go to and from
-        this corner.
-        """
-
-        mid_v = diag_intersection(crd_0, crd_1, self.ancillas.values())
-
-        pth_0, pth_1 = diag_pth(crd_0, mid_v), diag_pth(mid_v, crd_1)
-
-        #path on lattice, uses idxs
-        p = [self.map[crd] for crd in list(pth_0) + list(pth_1)]
-
-        pl = sp.Pauli(p, []) if err_type == 'X' else sp.Pauli([], p)
-
-        return pl
-
-# -----------------------convenience functions-------------------------#
-def support(timestep):
-    """
-    Qubits on which a list of gates act.
-    """
-    output = []
-    for elem in timestep:
-        output += elem[1:]
-    return set(output)
-
-def diag_pth(crd_0, crd_1):
-    """
-    Produces a path between two points which takes steps (\pm 2, \pm 2)
-    between the two, starting (\pm 1, \pm 1) away from the first.
-    """
-    dx, dy = crd_1[0] - crd_0[0], crd_1[1] - crd_0[1]
-    shft_x, shft_y = map(int, [copysign(1, dx), copysign(1, dy)])
-    step_x, step_y = map(int, [copysign(2, dx), copysign(2, dy)])
-    return zip(range(crd_0[0] + shft_x, crd_1[0], step_x),
-                range(crd_0[1] + shft_y, crd_1[1], step_y))
-
-def diag_intersection(crd_0, crd_1, ancs=None):
-    """
-    Uses a little linear algebra to determine where diagonal paths that
-    step outward from ancilla qubits intersect.
-    This allows us to reduce the problems of length-finding and
-    path-making to a pair of 1D problems.
-    """
-    a, b, c, d = crd_0[0], crd_0[1], crd_1[0], crd_1[1]
-    vs = [
-            ( int(( d + c - b + a ) / 2), int(( d + c + b - a ) / 2) ),
-            ( int(( d - c - b - a ) / -2), int(( -d + c - b - a ) / -2) )
-        ]
-
-    if ancs:
-        if vs[0] in sum(ancs, ()):
-            mid_v = vs[0]
-        else:
-            mid_v = vs[1]
-    else:
-        mid_v = vs[0]
-
-    return mid_v
-
-#---------------------------------------------------------------------#
-
-
-#------------------toric code convenience functions-------------------#
-
-grid = lambda lst_1, lst_2: map(tuple, list(it.product(lst_1, lst_2)))
-
-_evens = lambda n: range(0, 2 * n, 2)
-
-_odds = lambda n: range(1, 2 * n + 1, 2)
-
-even_odds = lambda nx, ny: grid(_evens(nx), _odds(ny))
-
-odd_evens = lambda nx, ny: grid(_odds(nx), _evens(ny))
-
-even_evens = lambda nx, ny: grid(_evens(nx), _evens(ny))
-
-odd_odds = lambda nx, ny: grid(_odds(nx), _odds(ny))
-
-crd_to_int = lambda lst: bd.bidict(zip(sorted(lst), range(len(lst))))
-
-def sym_coords(nx, ny):
-    """
-    Convenience function for square lattice definition, returns all
-    pairs of co-ordinates on an n-by-n lattice which are both even or
-    both odd. Note that it iterates over all of the points in the 2D
-    grid which is nx-by-ny large, this is so the list of returned
-    coordinates is sorted.
-    """
-    symmetric_coordinates = []
-    for x in range(2 * nx):
-        if x % 2 == 0:
-            for y in range(2 * ny):
-                if y % 2 == 0:
-                    symmetric_coordinates.append((x, y))
-        else:
-            for y in range(2 * ny):
-                if y % 2 == 1:
-                    symmetric_coordinates.append((x, y))
-    return symmetric_coordinates
-
-
-def skew_coords(nx, ny):
-    """
-    Convenience function for square lattice definition, returns all
-    pairs of co-ordinates on an n-by-n lattice which are "even-odd" or
-    "odd-even".Note that it iterates over all of the points in the 2D
-    grid which is nx-by-ny large, this is so the list of returned
-    coordinates is sorted.
-    """
-    skewed_coordinates = []
-    for x in range(2 * nx):
-        if x % 2 == 0:
-            for y in range(2 * ny):
-                if y % 2 == 1:
-                    skewed_coordinates.append((x, y))
-        else:
-            for y in range(2 * ny):
-                if y % 2 == 0:
-                    skewed_coordinates.append((x, y))
-    return skewed_coordinates
-
-
-def all_coords(nx, ny):
-    """
-    Returns all points on a square lattice, used to determine the dual
-    lattice of the SquareOctagonLattice.
-    """
-    all_coordinates = []
-    for x in range(2 * nx):
-        for y in range(2 * ny):
-            all_coordinates.append((x, y))
-    return all_coordinates
-
-#---------------------------------------------------------------------#
->>>>>>> 178d7d55
+#---------------------------------------------------------------------#